package handler

import (
	"encoding/json"
	"net/http"
	"strconv"

	"github.com/gorilla/mux"
	"github.com/zenfulcode/commercify/internal/application/usecase"
	"github.com/zenfulcode/commercify/internal/domain/entity"
	errors "github.com/zenfulcode/commercify/internal/domain/error"
	"github.com/zenfulcode/commercify/internal/domain/money"
	"github.com/zenfulcode/commercify/internal/dto"
	"github.com/zenfulcode/commercify/internal/infrastructure/logger"
)

// ProductHandler handles product-related HTTP requests
type ProductHandler struct {
	productUseCase *usecase.ProductUseCase
	logger         logger.Logger
}

// NewProductHandler creates a new ProductHandler
func NewProductHandler(productUseCase *usecase.ProductUseCase, logger logger.Logger) *ProductHandler {
	return &ProductHandler{
		productUseCase: productUseCase,
		logger:         logger,
	}
}

<<<<<<< HEAD
=======
// --- Response Structs --- //

// ProductVariantResponse is the API representation of a product variant (prices in dollars)
type ProductVariantResponse struct {
	ID         uint                      `json:"id"`
	ProductID  uint                      `json:"product_id"`
	SKU        string                    `json:"sku"`
	Price      float64                   `json:"price"`
	Stock      int                       `json:"stock"`
	Attributes []entity.VariantAttribute `json:"attributes"`
	Images     []string                  `json:"images,omitempty"`
	IsDefault  bool                      `json:"is_default"`
	CreatedAt  time.Time                 `json:"created_at"`
	UpdatedAt  time.Time                 `json:"updated_at"`
}

// ProductResponse is the API representation of a product (prices in dollars)
type ProductResponse struct {
	ID            uint                      `json:"id"`
	ProductNumber string                    `json:"product_number"`
	Name          string                    `json:"name"`
	Description   string                    `json:"description"`
	Price         float64                   `json:"price"`
	Stock         int                       `json:"stock"`
	Weight        float64                   `json:"weight"`
	CategoryID    uint                      `json:"category_id"`
	Images        []string                  `json:"images"`
	HasVariants   bool                      `json:"has_variants"`
	Variants      []*ProductVariantResponse `json:"variants,omitempty"`
	CreatedAt     time.Time                 `json:"created_at"`
	UpdatedAt     time.Time                 `json:"updated_at"`
}

>>>>>>> 1324d3e8
// --- Helper Functions --- //

func toVariantDTO(variant *entity.ProductVariant) dto.VariantDTO {
	if variant == nil {
		return dto.VariantDTO{}
	}

	attributesDTO := make([]dto.VariantAttributeDTO, len(variant.Attributes))
	for i, a := range variant.Attributes {
		attributesDTO[i] = dto.VariantAttributeDTO{
			Name:  a.Name,
			Value: a.Value,
		}
	}
<<<<<<< HEAD

	return dto.VariantDTO{
		ID:           variant.ID,
		ProductID:    variant.ProductID,
		SKU:          variant.SKU,
		Price:        money.FromCents(variant.Price),
		ComparePrice: money.FromCents(variant.ComparePrice),
		Stock:        variant.Stock,
		Attributes:   attributesDTO,
		Images:       variant.Images,
		IsDefault:    variant.IsDefault,
		CreatedAt:    variant.CreatedAt,
		UpdatedAt:    variant.UpdatedAt,
=======
	return &ProductVariantResponse{
		ID:         variant.ID,
		ProductID:  variant.ProductID,
		SKU:        variant.SKU,
		Price:      money.FromCents(variant.Price),
		Stock:      variant.Stock,
		Attributes: variant.Attributes,
		Images:     variant.Images,
		IsDefault:  variant.IsDefault,
		CreatedAt:  variant.CreatedAt, // Assign directly
		UpdatedAt:  variant.UpdatedAt, // Assign directly
>>>>>>> 1324d3e8
	}
}

func toProductDTO(product *entity.Product) dto.ProductDTO {
	if product == nil {
		return dto.ProductDTO{}
	}
	variantsDTO := make([]dto.VariantDTO, len(product.Variants))
	for i, v := range product.Variants {
<<<<<<< HEAD
		variantsDTO[i] = toVariantDTO(v)
	}

	return dto.ProductDTO{
		ID:          product.ID,
		Name:        product.Name,
		Description: product.Description,
		SKU:         product.ProductNumber,
		Price:       money.FromCents(product.Price),
		Stock:       product.Stock,
		Weight:      product.Weight,
		CategoryID:  product.CategoryID,
		SellerID:    product.SellerID,
		Images:      product.Images,
		HasVariants: product.HasVariants,
		Variants:    variantsDTO,
		CreatedAt:   product.CreatedAt,
		UpdatedAt:   product.UpdatedAt,
		Active:      product.Active,
=======
		variantsResponse[i] = toProductVariantResponse(v)
	}

	return &ProductResponse{
		ID:            product.ID,
		ProductNumber: product.ProductNumber,
		Name:          product.Name,
		Description:   product.Description,
		Price:         money.FromCents(product.Price),
		Stock:         product.Stock,
		Weight:        product.Weight,
		CategoryID:    product.CategoryID,
		Images:        product.Images,
		HasVariants:   product.HasVariants,
		Variants:      variantsResponse,
		CreatedAt:     product.CreatedAt, // Assign directly
		UpdatedAt:     product.UpdatedAt, // Assign directly
	}
}

func toProductListResponse(products []*entity.Product) []*ProductResponse {
	list := make([]*ProductResponse, len(products))
	for i, p := range products {
		list[i] = toProductResponse(p)
>>>>>>> 1324d3e8
	}
}

// --- Handlers --- //

// CreateProduct handles product creation
func (h *ProductHandler) CreateProduct(w http.ResponseWriter, r *http.Request) {
<<<<<<< HEAD
	// Get user ID from context
	userID, ok := r.Context().Value("user_id").(uint)
	if !ok {
		response := dto.ResponseDTO[any]{
			Success: false,
			Error:   "Unauthorized",
		}
		w.Header().Set("Content-Type", "application/json")
		w.WriteHeader(http.StatusUnauthorized)
		json.NewEncoder(w).Encode(response)
		return
	}

	// Parse request body
	var request dto.CreateProductRequest
	if err := json.NewDecoder(r.Body).Decode(&request); err != nil {
		response := dto.ResponseDTO[any]{
			Success: false,
			Error:   "Invalid request body",
		}
		w.Header().Set("Content-Type", "application/json")
		w.WriteHeader(http.StatusBadRequest)
		json.NewEncoder(w).Encode(response)
		return
	}

	variantInputs := make([]usecase.CreateVariantInput, len(request.Variants))
	for i, v := range request.Variants {
		attributes := make([]entity.VariantAttribute, len(v.Attributes))
		for j, a := range v.Attributes {
			attributes[j] = entity.VariantAttribute{
				Name:  a.Name,
				Value: a.Value,
			}
		}

		variantInputs[i] = usecase.CreateVariantInput{
			SKU:          v.SKU,
			Price:        v.Price,
			ComparePrice: v.ComparePrice,
			Stock:        v.StockQuantity,
			Attributes:   attributes,
			Images:       v.Images,
			IsDefault:    v.IsDefault,
		}
	}

	// Convert DTO to usecase input
	input := usecase.CreateProductInput{
		SellerID:    userID,
		Name:        request.Name,
		Description: request.Description,
		Price:       request.Price,
		Stock:       request.Stock,
		Weight:      request.Weight,
		CategoryID:  request.CategoryID,
		Images:      request.Images,
		Variants:    variantInputs,
	}

	// Create product
=======
	// Parse request body (expects float64 for prices)
	var input usecase.CreateProductInput
	if err := json.NewDecoder(r.Body).Decode(&input); err != nil {
		http.Error(w, "Invalid request body", http.StatusBadRequest)
		return
	}

	// Create product (use case handles conversion to cents)
>>>>>>> 1324d3e8
	product, err := h.productUseCase.CreateProduct(input)
	if err != nil {
		h.logger.Error("Failed to create product: %v", err)
		response := dto.ResponseDTO[any]{
			Success: false,
			Error:   err.Error(),
		}
		w.Header().Set("Content-Type", "application/json")
		w.WriteHeader(http.StatusBadRequest)
		json.NewEncoder(w).Encode(response)
		return
	}

	// Convert to DTO
	productDTO := toProductDTO(product)

	response := dto.ResponseDTO[dto.ProductDTO]{
		Success: true,
		Data:    productDTO,
	}

	w.Header().Set("Content-Type", "application/json")
	w.WriteHeader(http.StatusCreated)
	json.NewEncoder(w).Encode(response)
}

// GetProduct handles getting a product by ID
func (h *ProductHandler) GetProduct(w http.ResponseWriter, r *http.Request) {
	// Get product ID from URL
	vars := mux.Vars(r)
	id, err := strconv.ParseUint(vars["productId"], 10, 32)
	if err != nil {
		response := dto.ResponseDTO[any]{
			Success: false,
			Error:   "Invalid product ID",
		}
		w.Header().Set("Content-Type", "application/json")
		w.WriteHeader(http.StatusBadRequest)
		json.NewEncoder(w).Encode(response)
		return
	}

	// Get product
	currencyCode := vars["currency"]
	var product *entity.Product

	if currencyCode != "" {
		product, err = h.productUseCase.GetProductByCurrency(uint(id), currencyCode)
	} else {
		product, err = h.productUseCase.GetProductByID(uint(id))
	}

	if err != nil {
		h.logger.Error("Failed to get product: %v", err)
		response := dto.ResponseDTO[any]{
			Success: false,
			Error:   err.Error(),
		}
		w.Header().Set("Content-Type", "application/json")
		if err.Error() == errors.ProductNotFoundError {
			w.WriteHeader(http.StatusNotFound)
		} else {
			w.WriteHeader(http.StatusBadRequest)
		}
		json.NewEncoder(w).Encode(response)
		return
	}

	// Convert to DTO
	productDTO := toProductDTO(product)

	response := dto.ResponseDTO[dto.ProductDTO]{
		Success: true,
		Data:    productDTO,
	}

	w.Header().Set("Content-Type", "application/json")
	json.NewEncoder(w).Encode(response)
}

// UpdateProduct handles updating a product
func (h *ProductHandler) UpdateProduct(w http.ResponseWriter, r *http.Request) {
<<<<<<< HEAD
	// Get user ID from context
	userID, ok := r.Context().Value("user_id").(uint)
	if !ok {
		response := dto.ResponseDTO[any]{
			Success: false,
			Error:   "Unauthorized",
		}
		w.Header().Set("Content-Type", "application/json")
		w.WriteHeader(http.StatusUnauthorized)
		json.NewEncoder(w).Encode(response)
		return
	}

=======
>>>>>>> 1324d3e8
	// Get product ID from URL
	vars := mux.Vars(r)
	id, err := strconv.ParseUint(vars["productId"], 10, 32)
	if err != nil {
		response := dto.ResponseDTO[any]{
			Success: false,
			Error:   "Invalid product ID",
		}
		w.Header().Set("Content-Type", "application/json")
		w.WriteHeader(http.StatusBadRequest)
		json.NewEncoder(w).Encode(response)
		return
	}

	// Parse request body
	var request dto.UpdateProductRequest
	if err := json.NewDecoder(r.Body).Decode(&request); err != nil {
		response := dto.ResponseDTO[any]{
			Success: false,
			Error:   "Invalid request body",
		}
		w.Header().Set("Content-Type", "application/json")
		w.WriteHeader(http.StatusBadRequest)
		json.NewEncoder(w).Encode(response)
		return
	}

<<<<<<< HEAD
	// Convert DTO to usecase input
	input := usecase.UpdateProductInput{
		Name:        request.Name,
		Description: request.Description,
		Price:       *request.Price,
		Stock:       *request.StockQuantity,
		CategoryID:  *request.CategoryID,
		Images:      request.Images,
		Active:      request.Active,
	}

	// Update product
	product, err := h.productUseCase.UpdateProduct(uint(id), userID, input)
	if err != nil {
		h.logger.Error("Failed to update product: %v", err)
		response := dto.ResponseDTO[any]{
			Success: false,
			Error:   err.Error(),
		}
		w.Header().Set("Content-Type", "application/json")
		if err.Error() == "unauthorized: not the seller of this product" {
			w.WriteHeader(http.StatusForbidden)
		} else {
			w.WriteHeader(http.StatusBadRequest)
		}
		json.NewEncoder(w).Encode(response)
=======
	// Update product (use case handles conversion to cents)
	product, err := h.productUseCase.UpdateProduct(uint(id), input)
	if err != nil {
		h.logger.Error("Failed to update product: %v", err)
		http.Error(w, err.Error(), http.StatusBadRequest)
>>>>>>> 1324d3e8
		return
	}

	// Convert to DTO
	productDTO := toProductDTO(product)

	response := dto.ResponseDTO[dto.ProductDTO]{
		Success: true,
		Data:    productDTO,
	}

	w.Header().Set("Content-Type", "application/json")
	json.NewEncoder(w).Encode(response)
}

// DeleteProduct handles deleting a product
func (h *ProductHandler) DeleteProduct(w http.ResponseWriter, r *http.Request) {
<<<<<<< HEAD
	// Get user ID from context
	userID, ok := r.Context().Value("user_id").(uint)
	if !ok {
		response := dto.ResponseDTO[any]{
			Success: false,
			Error:   "Unauthorized",
		}
		w.Header().Set("Content-Type", "application/json")
		w.WriteHeader(http.StatusUnauthorized)
		json.NewEncoder(w).Encode(response)
		return
	}

=======
>>>>>>> 1324d3e8
	// Get product ID from URL
	vars := mux.Vars(r)
	id, err := strconv.ParseUint(vars["productId"], 10, 32)
	if err != nil {
		response := dto.ResponseDTO[any]{
			Success: false,
			Error:   "Invalid product ID",
		}
		w.Header().Set("Content-Type", "application/json")
		w.WriteHeader(http.StatusBadRequest)
		json.NewEncoder(w).Encode(response)
		return
	}

	// Delete product
<<<<<<< HEAD
	err = h.productUseCase.DeleteProduct(uint(id), userID)
	if err != nil {
		h.logger.Error("Failed to delete product: %v", err)
		response := dto.ResponseDTO[any]{
			Success: false,
			Error:   err.Error(),
		}
		w.Header().Set("Content-Type", "application/json")
		if err.Error() == "unauthorized: not the seller of this product" {
			w.WriteHeader(http.StatusForbidden)
		} else {
			w.WriteHeader(http.StatusBadRequest)
		}
		json.NewEncoder(w).Encode(response)
=======
	if err := h.productUseCase.DeleteProduct(uint(id)); err != nil {
		h.logger.Error("Failed to delete product: %v", err)
		http.Error(w, err.Error(), http.StatusBadRequest)
>>>>>>> 1324d3e8
		return
	}

	response := dto.ResponseDTO[any]{
		Success: true,
		Message: "Product deleted successfully",
	}

	w.Header().Set("Content-Type", "application/json")
	json.NewEncoder(w).Encode(response)
}

<<<<<<< HEAD
// ListProducts handles listing all products
func (h *ProductHandler) ListProducts(w http.ResponseWriter, r *http.Request) {
	// Parse pagination parameters
	page, _ := strconv.Atoi(r.URL.Query().Get("page"))
	pageSize, _ := strconv.Atoi(r.URL.Query().Get("page_size"))
	if pageSize <= 0 {
		pageSize = 10 // Default page size
	}

	offset := (page - 1) * pageSize
	products, total, err := h.productUseCase.ListProducts(offset, pageSize)
=======
// AddVariant handles adding a variant to a product
func (h *ProductHandler) AddVariant(w http.ResponseWriter, r *http.Request) {
	// Get product ID from URL
	vars := mux.Vars(r)
	productID, err := strconv.ParseUint(vars["productId"], 10, 32)
>>>>>>> 1324d3e8
	if err != nil {
		h.logger.Error("Failed to list products: %v", err)
		response := dto.ResponseDTO[any]{
			Success: false,
			Error:   "Failed to list products",
		}
		w.Header().Set("Content-Type", "application/json")
		w.WriteHeader(http.StatusInternalServerError)
		json.NewEncoder(w).Encode(response)
		return
	}

	// Convert to DTOs
	productDTOs := make([]dto.ProductDTO, len(products))
	for i, product := range products {
		productDTOs[i] = toProductDTO(product)
	}

	response := dto.ProductListResponse{
		ListResponseDTO: dto.ListResponseDTO[dto.ProductDTO]{
			Success: true,
			Data:    productDTOs,
			Pagination: dto.PaginationDTO{
				Page:     page,
				PageSize: pageSize,
				Total:    total,
			},
		},
	}

<<<<<<< HEAD
	w.Header().Set("Content-Type", "application/json")
	json.NewEncoder(w).Encode(response)
}

// SearchProducts handles searching products
func (h *ProductHandler) SearchProducts(w http.ResponseWriter, r *http.Request) {
	// Parse query parameters
	page, _ := strconv.Atoi(r.URL.Query().Get("page"))
	pageSize, _ := strconv.Atoi(r.URL.Query().Get("page_size"))
	if pageSize <= 0 {
		pageSize = 10 // Default page size
	}

	// Parse optional parameters
	var query *string
	if queryStr := r.URL.Query().Get("query"); queryStr != "" {
		query = &queryStr
	}

	var categoryID *uint
	if catIDStr := r.URL.Query().Get("category_id"); catIDStr != "" {
		if catID, err := strconv.ParseUint(catIDStr, 10, 32); err == nil {
			catIDUint := uint(catID)
			categoryID = &catIDUint
		}
	}

	var minPrice *float64
	if minPriceStr := r.URL.Query().Get("min_price"); minPriceStr != "" {
		if minPriceVal, err := strconv.ParseFloat(minPriceStr, 64); err == nil {
			minPrice = &minPriceVal
		}
	}

	var maxPrice *float64
	if maxPriceStr := r.URL.Query().Get("max_price"); maxPriceStr != "" {
		if maxPriceVal, err := strconv.ParseFloat(maxPriceStr, 64); err == nil {
			maxPrice = &maxPriceVal
		}
	}

	// Convert to usecase input
	input := usecase.SearchProductsInput{
		Offset: (page - 1) * pageSize,
		Limit:  pageSize,
	}

	// Handle optional fields
	if query != nil {
		input.Query = *query
	}
	if categoryID != nil {
		input.CategoryID = *categoryID
	}
	if minPrice != nil {
		input.MinPrice = *minPrice
	}
	if maxPrice != nil {
		input.MaxPrice = *maxPrice
	}

	products, total, err := h.productUseCase.SearchProducts(input)
	if err != nil {
		h.logger.Error("Failed to search products: %v", err)
		response := dto.ResponseDTO[any]{
			Success: false,
			Error:   "Failed to search products",
		}
		w.Header().Set("Content-Type", "application/json")
		w.WriteHeader(http.StatusInternalServerError)
		json.NewEncoder(w).Encode(response)
=======
	// Add variant (use case handles conversion to cents)
	variant, err := h.productUseCase.AddVariant(input)
	if err != nil {
		h.logger.Error("Failed to add variant: %v", err)
		http.Error(w, err.Error(), http.StatusBadRequest)
>>>>>>> 1324d3e8
		return
	}

	// Convert to DTOs
	productDTOs := make([]dto.ProductDTO, len(products))
	for i, product := range products {
		productDTOs[i] = toProductDTO(product)
	}

	response := dto.ProductListResponse{
		ListResponseDTO: dto.ListResponseDTO[dto.ProductDTO]{
			Success: true,
			Data:    productDTOs,
			Pagination: dto.PaginationDTO{
				Page:     page,
				PageSize: pageSize,
				Total:    total,
			},
		},
	}

	w.Header().Set("Content-Type", "application/json")
	json.NewEncoder(w).Encode(response)
}

<<<<<<< HEAD
// ListSellerProducts handles listing products for a seller
func (h *ProductHandler) ListSellerProducts(w http.ResponseWriter, r *http.Request) {
	// Get user ID from context
	userID, ok := r.Context().Value("user_id").(uint)
	if !ok {
		response := dto.ResponseDTO[any]{
			Success: false,
			Error:   "Unauthorized",
		}
		w.Header().Set("Content-Type", "application/json")
		w.WriteHeader(http.StatusUnauthorized)
		json.NewEncoder(w).Encode(response)
		return
	}

	// Parse pagination parameters
	page, _ := strconv.Atoi(r.URL.Query().Get("page"))
	pageSize, _ := strconv.Atoi(r.URL.Query().Get("page_size"))
	if pageSize <= 0 {
		pageSize = 10 // Default page size
=======
// UpdateVariant handles updating a product variant
func (h *ProductHandler) UpdateVariant(w http.ResponseWriter, r *http.Request) {
	// Get product and variant IDs from URL
	vars := mux.Vars(r)
	productID, err := strconv.ParseUint(vars["productId"], 10, 32)
	if err != nil {
		http.Error(w, "Invalid product ID", http.StatusBadRequest)
		return
>>>>>>> 1324d3e8
	}

	offset := (page - 1) * pageSize
	products, total, err := h.productUseCase.ListProductsBySeller(userID, offset, pageSize)
	if err != nil {
		h.logger.Error("Failed to list seller products: %v", err)
		response := dto.ResponseDTO[any]{
			Success: false,
			Error:   "Failed to list seller products",
		}
		w.Header().Set("Content-Type", "application/json")
		w.WriteHeader(http.StatusInternalServerError)
		json.NewEncoder(w).Encode(response)
		return
	}

	// Convert to DTOs
	productDTOs := make([]dto.ProductDTO, len(products))
	for i, product := range products {
		productDTOs[i] = toProductDTO(product)
	}

<<<<<<< HEAD
	response := dto.ProductListResponse{
		ListResponseDTO: dto.ListResponseDTO[dto.ProductDTO]{
			Success: true,
			Data:    productDTOs,
			Pagination: dto.PaginationDTO{
				Page:     page,
				PageSize: pageSize,
				Total:    total,
			},
		},
	}

	w.Header().Set("Content-Type", "application/json")
	json.NewEncoder(w).Encode(response)
}

// ListCategories handles listing all product categories
func (h *ProductHandler) ListCategories(w http.ResponseWriter, r *http.Request) {
	categories, err := h.productUseCase.ListCategories()
	if err != nil {
		h.logger.Error("Failed to list categories: %v", err)
		response := dto.ResponseDTO[any]{
			Success: false,
			Error:   "Failed to list categories",
		}
		w.Header().Set("Content-Type", "application/json")
		w.WriteHeader(http.StatusInternalServerError)
		json.NewEncoder(w).Encode(response)
=======
	// Update variant (use case handles conversion to cents)
	variant, err := h.productUseCase.UpdateVariant(uint(productID), uint(variantID), input)
	if err != nil {
		h.logger.Error("Failed to update variant: %v", err)
		http.Error(w, err.Error(), http.StatusBadRequest)
>>>>>>> 1324d3e8
		return
	}

	response := dto.ResponseDTO[[]*entity.Category]{
		Success: true,
		Data:    categories,
	}

	w.Header().Set("Content-Type", "application/json")
	json.NewEncoder(w).Encode(response)
}

<<<<<<< HEAD
// AddVariant handles adding a new variant to a product
func (h *ProductHandler) AddVariant(w http.ResponseWriter, r *http.Request) {
	// Get user ID from context
	userID, ok := r.Context().Value("user_id").(uint)
	if !ok {
		response := dto.ResponseDTO[any]{
			Success: false,
			Error:   "Unauthorized",
		}
		w.Header().Set("Content-Type", "application/json")
		w.WriteHeader(http.StatusUnauthorized)
		json.NewEncoder(w).Encode(response)
		return
	}

	// Parse request body
	var request dto.CreateVariantRequest
	if err := json.NewDecoder(r.Body).Decode(&request); err != nil {
		response := dto.ResponseDTO[any]{
			Success: false,
			Error:   "Invalid request body",
		}
		w.Header().Set("Content-Type", "application/json")
		w.WriteHeader(http.StatusBadRequest)
		json.NewEncoder(w).Encode(response)
=======
// DeleteVariant handles deleting a product variant
func (h *ProductHandler) DeleteVariant(w http.ResponseWriter, r *http.Request) {
	// Get product and variant IDs from URL
	vars := mux.Vars(r)
	productID, err := strconv.ParseUint(vars["productId"], 10, 32)
	if err != nil {
		http.Error(w, "Invalid product ID", http.StatusBadRequest)
>>>>>>> 1324d3e8
		return
	}

	// Get product ID from URL
	vars := mux.Vars(r)
	productID, err := strconv.ParseUint(vars["productId"], 10, 32)
	if err != nil {
		response := dto.ResponseDTO[any]{
			Success: false,
			Error:   "Invalid product ID",
		}
		w.Header().Set("Content-Type", "application/json")
		w.WriteHeader(http.StatusBadRequest)
		json.NewEncoder(w).Encode(response)
		return
	}

<<<<<<< HEAD
	attributesDTO := make([]entity.VariantAttribute, len(request.Attributes))
	for i, a := range request.Attributes {
		attributesDTO[i] = entity.VariantAttribute{
			Name:  a.Name,
			Value: a.Value,
		}
=======
	// Delete variant
	if err := h.productUseCase.DeleteVariant(uint(productID), uint(variantID)); err != nil {
		h.logger.Error("Failed to delete variant: %v", err)
		http.Error(w, err.Error(), http.StatusBadRequest)
		return
>>>>>>> 1324d3e8
	}

	// Convert DTO to usecase input
	input := usecase.AddVariantInput{
		ProductID:    uint(productID),
		SKU:          request.SKU,
		Price:        request.Price,
		ComparePrice: request.ComparePrice,
		Stock:        request.StockQuantity,
		Attributes:   attributesDTO,
		Images:       request.Images,
		IsDefault:    request.IsDefault,
	}

	// Add variant
	variant, err := h.productUseCase.AddVariant(userID, input)
	if err != nil {
		h.logger.Error("Failed to add variant: %v", err)
		response := dto.ResponseDTO[any]{
			Success: false,
			Error:   err.Error(),
		}
		w.Header().Set("Content-Type", "application/json")
		if err.Error() == "unauthorized: not the seller of this product" {
			w.WriteHeader(http.StatusForbidden)
		} else {
			w.WriteHeader(http.StatusBadRequest)
		}
		json.NewEncoder(w).Encode(response)
		return
	}

	// Convert to DTO
	variantDTO := toVariantDTO(variant)

	response := dto.ResponseDTO[dto.VariantDTO]{
		Success: true,
		Data:    variantDTO,
	}

	w.Header().Set("Content-Type", "application/json")
	w.WriteHeader(http.StatusCreated)
	json.NewEncoder(w).Encode(response)
}

// UpdateVariant handles updating a product variant
func (h *ProductHandler) UpdateVariant(w http.ResponseWriter, r *http.Request) {
	// Get user ID from context
	userID, ok := r.Context().Value("user_id").(uint)
	if !ok {
		response := dto.ResponseDTO[any]{
			Success: false,
			Error:   "Unauthorized",
		}
		w.Header().Set("Content-Type", "application/json")
		w.WriteHeader(http.StatusUnauthorized)
		json.NewEncoder(w).Encode(response)
		return
	}

	// Get IDs from URL
	vars := mux.Vars(r)
	productID, err := strconv.ParseUint(vars["id"], 10, 32)
	if err != nil {
		response := dto.ResponseDTO[any]{
			Success: false,
			Error:   "Invalid product ID",
		}
		w.Header().Set("Content-Type", "application/json")
		w.WriteHeader(http.StatusBadRequest)
		json.NewEncoder(w).Encode(response)
		return
	}

	variantID, err := strconv.ParseUint(vars["variant_id"], 10, 32)
	if err != nil {
		response := dto.ResponseDTO[any]{
			Success: false,
			Error:   "Invalid variant ID",
		}
		w.Header().Set("Content-Type", "application/json")
		w.WriteHeader(http.StatusBadRequest)
		json.NewEncoder(w).Encode(response)
		return
	}

	// Parse request body
	var request dto.CreateVariantRequest
	if err := json.NewDecoder(r.Body).Decode(&request); err != nil {
		response := dto.ResponseDTO[any]{
			Success: false,
			Error:   "Invalid request body",
		}
		w.Header().Set("Content-Type", "application/json")
		w.WriteHeader(http.StatusBadRequest)
		json.NewEncoder(w).Encode(response)
		return
	}

	attributesDTO := make([]entity.VariantAttribute, len(request.Attributes))
	for i, a := range request.Attributes {
		attributesDTO[i] = entity.VariantAttribute{
			Name:  a.Name,
			Value: a.Value,
		}
	}

	// Convert DTO to usecase input
	input := usecase.UpdateVariantInput{
		SKU:          request.SKU,
		Price:        request.Price,
		ComparePrice: request.ComparePrice,
		Stock:        request.StockQuantity,
		Attributes:   attributesDTO,
		Images:       request.Images,
		IsDefault:    request.IsDefault,
	}

	// Update variant
	variant, err := h.productUseCase.UpdateVariant(uint(productID), uint(variantID), userID, input)
	if err != nil {
		h.logger.Error("Failed to update variant: %v", err)
		response := dto.ResponseDTO[any]{
			Success: false,
			Error:   err.Error(),
		}
		w.Header().Set("Content-Type", "application/json")
		if err.Error() == "unauthorized: not the seller of this product" {
			w.WriteHeader(http.StatusForbidden)
		} else {
			w.WriteHeader(http.StatusBadRequest)
		}
		json.NewEncoder(w).Encode(response)
		return
	}

	// Convert to DTO
	variantDTO := toVariantDTO(variant)

	response := dto.ResponseDTO[dto.VariantDTO]{
		Success: true,
		Data:    variantDTO,
	}

	w.Header().Set("Content-Type", "application/json")
	json.NewEncoder(w).Encode(response)
}

<<<<<<< HEAD
// DeleteVariant handles deleting a product variant
func (h *ProductHandler) DeleteVariant(w http.ResponseWriter, r *http.Request) {
	// Get user ID from context
	userID, ok := r.Context().Value("user_id").(uint)
	if !ok {
		response := dto.ResponseDTO[any]{
			Success: false,
			Error:   "Unauthorized",
		}
		w.Header().Set("Content-Type", "application/json")
		w.WriteHeader(http.StatusUnauthorized)
		json.NewEncoder(w).Encode(response)
		return
	}

	// Get IDs from URL
	vars := mux.Vars(r)
	productID, err := strconv.ParseUint(vars["id"], 10, 32)
	if err != nil {
		response := dto.ResponseDTO[any]{
			Success: false,
			Error:   "Invalid product ID",
		}
		w.Header().Set("Content-Type", "application/json")
		w.WriteHeader(http.StatusBadRequest)
		json.NewEncoder(w).Encode(response)
		return
	}

	variantID, err := strconv.ParseUint(vars["variant_id"], 10, 32)
	if err != nil {
		response := dto.ResponseDTO[any]{
			Success: false,
			Error:   "Invalid variant ID",
		}
		w.Header().Set("Content-Type", "application/json")
		w.WriteHeader(http.StatusBadRequest)
		json.NewEncoder(w).Encode(response)
		return
	}

	// Delete variant
	err = h.productUseCase.DeleteVariant(uint(productID), uint(variantID), userID)
=======
// ListCategories handles listing all categories
func (h *ProductHandler) ListCategories(w http.ResponseWriter, r *http.Request) {
	// Get categories
	categories, err := h.productUseCase.ListCategories()
>>>>>>> 1324d3e8
	if err != nil {
		h.logger.Error("Failed to delete variant: %v", err)
		response := dto.ResponseDTO[any]{
			Success: false,
			Error:   err.Error(),
		}
		w.Header().Set("Content-Type", "application/json")
		if err.Error() == "unauthorized: not the seller of this product" {
			w.WriteHeader(http.StatusForbidden)
		} else {
			w.WriteHeader(http.StatusBadRequest)
		}
		json.NewEncoder(w).Encode(response)
		return
	}

	response := dto.ResponseDTO[any]{
		Success: true,
		Message: "Variant deleted successfully",
	}

	w.Header().Set("Content-Type", "application/json")
	json.NewEncoder(w).Encode(response)
}<|MERGE_RESOLUTION|>--- conflicted
+++ resolved
@@ -28,42 +28,7 @@
 	}
 }
 
-<<<<<<< HEAD
-=======
-// --- Response Structs --- //
-
-// ProductVariantResponse is the API representation of a product variant (prices in dollars)
-type ProductVariantResponse struct {
-	ID         uint                      `json:"id"`
-	ProductID  uint                      `json:"product_id"`
-	SKU        string                    `json:"sku"`
-	Price      float64                   `json:"price"`
-	Stock      int                       `json:"stock"`
-	Attributes []entity.VariantAttribute `json:"attributes"`
-	Images     []string                  `json:"images,omitempty"`
-	IsDefault  bool                      `json:"is_default"`
-	CreatedAt  time.Time                 `json:"created_at"`
-	UpdatedAt  time.Time                 `json:"updated_at"`
-}
-
-// ProductResponse is the API representation of a product (prices in dollars)
-type ProductResponse struct {
-	ID            uint                      `json:"id"`
-	ProductNumber string                    `json:"product_number"`
-	Name          string                    `json:"name"`
-	Description   string                    `json:"description"`
-	Price         float64                   `json:"price"`
-	Stock         int                       `json:"stock"`
-	Weight        float64                   `json:"weight"`
-	CategoryID    uint                      `json:"category_id"`
-	Images        []string                  `json:"images"`
-	HasVariants   bool                      `json:"has_variants"`
-	Variants      []*ProductVariantResponse `json:"variants,omitempty"`
-	CreatedAt     time.Time                 `json:"created_at"`
-	UpdatedAt     time.Time                 `json:"updated_at"`
-}
-
->>>>>>> 1324d3e8
+
 // --- Helper Functions --- //
 
 func toVariantDTO(variant *entity.ProductVariant) dto.VariantDTO {
@@ -78,7 +43,6 @@
 			Value: a.Value,
 		}
 	}
-<<<<<<< HEAD
 
 	return dto.VariantDTO{
 		ID:           variant.ID,
@@ -92,19 +56,6 @@
 		IsDefault:    variant.IsDefault,
 		CreatedAt:    variant.CreatedAt,
 		UpdatedAt:    variant.UpdatedAt,
-=======
-	return &ProductVariantResponse{
-		ID:         variant.ID,
-		ProductID:  variant.ProductID,
-		SKU:        variant.SKU,
-		Price:      money.FromCents(variant.Price),
-		Stock:      variant.Stock,
-		Attributes: variant.Attributes,
-		Images:     variant.Images,
-		IsDefault:  variant.IsDefault,
-		CreatedAt:  variant.CreatedAt, // Assign directly
-		UpdatedAt:  variant.UpdatedAt, // Assign directly
->>>>>>> 1324d3e8
 	}
 }
 
@@ -114,7 +65,6 @@
 	}
 	variantsDTO := make([]dto.VariantDTO, len(product.Variants))
 	for i, v := range product.Variants {
-<<<<<<< HEAD
 		variantsDTO[i] = toVariantDTO(v)
 	}
 
@@ -134,32 +84,6 @@
 		CreatedAt:   product.CreatedAt,
 		UpdatedAt:   product.UpdatedAt,
 		Active:      product.Active,
-=======
-		variantsResponse[i] = toProductVariantResponse(v)
-	}
-
-	return &ProductResponse{
-		ID:            product.ID,
-		ProductNumber: product.ProductNumber,
-		Name:          product.Name,
-		Description:   product.Description,
-		Price:         money.FromCents(product.Price),
-		Stock:         product.Stock,
-		Weight:        product.Weight,
-		CategoryID:    product.CategoryID,
-		Images:        product.Images,
-		HasVariants:   product.HasVariants,
-		Variants:      variantsResponse,
-		CreatedAt:     product.CreatedAt, // Assign directly
-		UpdatedAt:     product.UpdatedAt, // Assign directly
-	}
-}
-
-func toProductListResponse(products []*entity.Product) []*ProductResponse {
-	list := make([]*ProductResponse, len(products))
-	for i, p := range products {
-		list[i] = toProductResponse(p)
->>>>>>> 1324d3e8
 	}
 }
 
@@ -167,7 +91,6 @@
 
 // CreateProduct handles product creation
 func (h *ProductHandler) CreateProduct(w http.ResponseWriter, r *http.Request) {
-<<<<<<< HEAD
 	// Get user ID from context
 	userID, ok := r.Context().Value("user_id").(uint)
 	if !ok {
@@ -229,16 +152,6 @@
 	}
 
 	// Create product
-=======
-	// Parse request body (expects float64 for prices)
-	var input usecase.CreateProductInput
-	if err := json.NewDecoder(r.Body).Decode(&input); err != nil {
-		http.Error(w, "Invalid request body", http.StatusBadRequest)
-		return
-	}
-
-	// Create product (use case handles conversion to cents)
->>>>>>> 1324d3e8
 	product, err := h.productUseCase.CreateProduct(input)
 	if err != nil {
 		h.logger.Error("Failed to create product: %v", err)
@@ -321,7 +234,6 @@
 
 // UpdateProduct handles updating a product
 func (h *ProductHandler) UpdateProduct(w http.ResponseWriter, r *http.Request) {
-<<<<<<< HEAD
 	// Get user ID from context
 	userID, ok := r.Context().Value("user_id").(uint)
 	if !ok {
@@ -335,8 +247,6 @@
 		return
 	}
 
-=======
->>>>>>> 1324d3e8
 	// Get product ID from URL
 	vars := mux.Vars(r)
 	id, err := strconv.ParseUint(vars["productId"], 10, 32)
@@ -364,7 +274,6 @@
 		return
 	}
 
-<<<<<<< HEAD
 	// Convert DTO to usecase input
 	input := usecase.UpdateProductInput{
 		Name:        request.Name,
@@ -391,13 +300,7 @@
 			w.WriteHeader(http.StatusBadRequest)
 		}
 		json.NewEncoder(w).Encode(response)
-=======
-	// Update product (use case handles conversion to cents)
-	product, err := h.productUseCase.UpdateProduct(uint(id), input)
-	if err != nil {
-		h.logger.Error("Failed to update product: %v", err)
-		http.Error(w, err.Error(), http.StatusBadRequest)
->>>>>>> 1324d3e8
+
 		return
 	}
 
@@ -415,7 +318,6 @@
 
 // DeleteProduct handles deleting a product
 func (h *ProductHandler) DeleteProduct(w http.ResponseWriter, r *http.Request) {
-<<<<<<< HEAD
 	// Get user ID from context
 	userID, ok := r.Context().Value("user_id").(uint)
 	if !ok {
@@ -429,8 +331,6 @@
 		return
 	}
 
-=======
->>>>>>> 1324d3e8
 	// Get product ID from URL
 	vars := mux.Vars(r)
 	id, err := strconv.ParseUint(vars["productId"], 10, 32)
@@ -446,7 +346,6 @@
 	}
 
 	// Delete product
-<<<<<<< HEAD
 	err = h.productUseCase.DeleteProduct(uint(id), userID)
 	if err != nil {
 		h.logger.Error("Failed to delete product: %v", err)
@@ -461,11 +360,7 @@
 			w.WriteHeader(http.StatusBadRequest)
 		}
 		json.NewEncoder(w).Encode(response)
-=======
-	if err := h.productUseCase.DeleteProduct(uint(id)); err != nil {
-		h.logger.Error("Failed to delete product: %v", err)
-		http.Error(w, err.Error(), http.StatusBadRequest)
->>>>>>> 1324d3e8
+
 		return
 	}
 
@@ -478,7 +373,6 @@
 	json.NewEncoder(w).Encode(response)
 }
 
-<<<<<<< HEAD
 // ListProducts handles listing all products
 func (h *ProductHandler) ListProducts(w http.ResponseWriter, r *http.Request) {
 	// Parse pagination parameters
@@ -490,13 +384,7 @@
 
 	offset := (page - 1) * pageSize
 	products, total, err := h.productUseCase.ListProducts(offset, pageSize)
-=======
-// AddVariant handles adding a variant to a product
-func (h *ProductHandler) AddVariant(w http.ResponseWriter, r *http.Request) {
-	// Get product ID from URL
-	vars := mux.Vars(r)
-	productID, err := strconv.ParseUint(vars["productId"], 10, 32)
->>>>>>> 1324d3e8
+
 	if err != nil {
 		h.logger.Error("Failed to list products: %v", err)
 		response := dto.ResponseDTO[any]{
@@ -527,7 +415,6 @@
 		},
 	}
 
-<<<<<<< HEAD
 	w.Header().Set("Content-Type", "application/json")
 	json.NewEncoder(w).Encode(response)
 }
@@ -599,13 +486,7 @@
 		w.Header().Set("Content-Type", "application/json")
 		w.WriteHeader(http.StatusInternalServerError)
 		json.NewEncoder(w).Encode(response)
-=======
-	// Add variant (use case handles conversion to cents)
-	variant, err := h.productUseCase.AddVariant(input)
-	if err != nil {
-		h.logger.Error("Failed to add variant: %v", err)
-		http.Error(w, err.Error(), http.StatusBadRequest)
->>>>>>> 1324d3e8
+
 		return
 	}
 
@@ -631,7 +512,6 @@
 	json.NewEncoder(w).Encode(response)
 }
 
-<<<<<<< HEAD
 // ListSellerProducts handles listing products for a seller
 func (h *ProductHandler) ListSellerProducts(w http.ResponseWriter, r *http.Request) {
 	// Get user ID from context
@@ -652,16 +532,7 @@
 	pageSize, _ := strconv.Atoi(r.URL.Query().Get("page_size"))
 	if pageSize <= 0 {
 		pageSize = 10 // Default page size
-=======
-// UpdateVariant handles updating a product variant
-func (h *ProductHandler) UpdateVariant(w http.ResponseWriter, r *http.Request) {
-	// Get product and variant IDs from URL
-	vars := mux.Vars(r)
-	productID, err := strconv.ParseUint(vars["productId"], 10, 32)
-	if err != nil {
-		http.Error(w, "Invalid product ID", http.StatusBadRequest)
-		return
->>>>>>> 1324d3e8
+
 	}
 
 	offset := (page - 1) * pageSize
@@ -684,7 +555,6 @@
 		productDTOs[i] = toProductDTO(product)
 	}
 
-<<<<<<< HEAD
 	response := dto.ProductListResponse{
 		ListResponseDTO: dto.ListResponseDTO[dto.ProductDTO]{
 			Success: true,
@@ -713,13 +583,7 @@
 		w.Header().Set("Content-Type", "application/json")
 		w.WriteHeader(http.StatusInternalServerError)
 		json.NewEncoder(w).Encode(response)
-=======
-	// Update variant (use case handles conversion to cents)
-	variant, err := h.productUseCase.UpdateVariant(uint(productID), uint(variantID), input)
-	if err != nil {
-		h.logger.Error("Failed to update variant: %v", err)
-		http.Error(w, err.Error(), http.StatusBadRequest)
->>>>>>> 1324d3e8
+
 		return
 	}
 
@@ -732,7 +596,6 @@
 	json.NewEncoder(w).Encode(response)
 }
 
-<<<<<<< HEAD
 // AddVariant handles adding a new variant to a product
 func (h *ProductHandler) AddVariant(w http.ResponseWriter, r *http.Request) {
 	// Get user ID from context
@@ -758,15 +621,7 @@
 		w.Header().Set("Content-Type", "application/json")
 		w.WriteHeader(http.StatusBadRequest)
 		json.NewEncoder(w).Encode(response)
-=======
-// DeleteVariant handles deleting a product variant
-func (h *ProductHandler) DeleteVariant(w http.ResponseWriter, r *http.Request) {
-	// Get product and variant IDs from URL
-	vars := mux.Vars(r)
-	productID, err := strconv.ParseUint(vars["productId"], 10, 32)
-	if err != nil {
-		http.Error(w, "Invalid product ID", http.StatusBadRequest)
->>>>>>> 1324d3e8
+
 		return
 	}
 
@@ -784,20 +639,13 @@
 		return
 	}
 
-<<<<<<< HEAD
 	attributesDTO := make([]entity.VariantAttribute, len(request.Attributes))
 	for i, a := range request.Attributes {
 		attributesDTO[i] = entity.VariantAttribute{
 			Name:  a.Name,
 			Value: a.Value,
 		}
-=======
-	// Delete variant
-	if err := h.productUseCase.DeleteVariant(uint(productID), uint(variantID)); err != nil {
-		h.logger.Error("Failed to delete variant: %v", err)
-		http.Error(w, err.Error(), http.StatusBadRequest)
-		return
->>>>>>> 1324d3e8
+
 	}
 
 	// Convert DTO to usecase input
@@ -946,7 +794,6 @@
 	json.NewEncoder(w).Encode(response)
 }
 
-<<<<<<< HEAD
 // DeleteVariant handles deleting a product variant
 func (h *ProductHandler) DeleteVariant(w http.ResponseWriter, r *http.Request) {
 	// Get user ID from context
@@ -990,12 +837,7 @@
 
 	// Delete variant
 	err = h.productUseCase.DeleteVariant(uint(productID), uint(variantID), userID)
-=======
-// ListCategories handles listing all categories
-func (h *ProductHandler) ListCategories(w http.ResponseWriter, r *http.Request) {
-	// Get categories
-	categories, err := h.productUseCase.ListCategories()
->>>>>>> 1324d3e8
+
 	if err != nil {
 		h.logger.Error("Failed to delete variant: %v", err)
 		response := dto.ResponseDTO[any]{
